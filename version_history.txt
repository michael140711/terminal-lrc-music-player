<<<<<<< HEAD
PENDING UPDATE 8/29/2025 9:04 AM
 1. Get all songs in a playlist, then run get-playlist
 2. run parse playlist
 3. then run get syllable lyrics
 4. run convert-all-to-lrc
 ----
 1. copy ttml lyrics from inspection from 🍏 music
 2. run convert-ttml-to-lrc
 ----
=======
3.10.1 
 - Removed a set a minimun/max for timestamp duration.
 - Update the L factor (max) to 5 seconds
 - Add lyrics matches for incompleted matches: like (feat. xxx) could be shown in lyrics or song names. Now it would reconized it
>>>>>>> f08dfc16

3.10.0 8/29/2025 8:48 AM
 Player.py updates
 Major Update to player.py
 - update more menu option and settings page
 - update so it would actually call lrc-player.py
 - added shuffle option
 - add support for bluetooth audio delay tag.
 and a couple minot bug fix

3.9.5 8/28/2025 3:40 PM
 Finally fixed the highlighting logic- after tried a couple different version, then realized that bluetooth could be the one causing
 delays and everything.

 - Now it will highlight a character at 15% (can be configured) in between the timestamps
 - Now it will read a bluetooth audio delay in cfg file (player.py will be updated in next branch for this feature)
 - Fixed an issue where there is a fixed time for highlighting delay. We don't want make delays just because it seems unnatural,
  we want to fix the problem instead.

 Seeking Fix - there are some seeking fix that shouldn't be in this branch however fixed in this branch.
 - fixed an issue where multiple threading happening when automatically ends a song and goes to next song
 - fixed an issue where sometime seeking would jump to next song due to pygame's audio limitation, where getBusy() would return
  false when during seeking,which in this case seeking is just stop the audio then replays it at certain timestamp. This would
  cause system thinking song ends occasionally during seeking.


3.9.0 8/22/2025 4:00 PM
 version bump because I realized the lyric is not fully sync up partially because there is an audio delay using bluetooth

 - Added logic for cfg.playlist file (player-temp.cfg) and added a tag for audio offset for bluetooth
 - Added logic for player read the offset and take into the offset during animation.


3.8.4
 fixed an issue where multiple threads would show up if audio ends naturally.
 fixed an issue where jumping would randomly happen during seeking using [←/→] button

 Tried 4th version of displaying/animation logic, which would use a ratio to calculate when a character changes color.


3.8.1 8/20/2025 5:01 PM
 fixed an issue where animation would highlight the word during the middle time.
 we want to start changing color right after the beginning time start-
	since console can't animate half a character.

 This fixed a bug where Chinese/Korean/Japanese type lyrics has a significant delay,
 	since their word is one character, not in letters.

3.7.0 8/20/2025 10:51 AM
update mulitple lyrics support using V. bumping version to 3.7.0


3.6.5
more seeking fex

3.6.4 8/19/2025 11:12 am
 merged with seeking fix - seeking fix at version 3.5.4. Seeking is now fixed.

3.6.0 8/19/2025 9:31 AM
 word-by-word duration is way to long for some of the words or the lyrics file itself that has incorrect timestamps.
 added a calculated curve which set the max (L) to 2 second, and the curve value to 0.95.
 This would shrink much more when the duration is much higher, using a non-linear calculation.

3.5.2 8/18/2025 5:19 PM
 fixed animation from fixed time to lyrics.


lrc-player3.5.1 8/18/2025 10:26 AM
Added seek support- it's a bit buggy where tapping mulitple times can cause it to crash or to next song.
Updated the time to 2 decimal places for easier lyc file for word-by-word time/lyrics fixing.<|MERGE_RESOLUTION|>--- conflicted
+++ resolved
@@ -1,4 +1,3 @@
-<<<<<<< HEAD
 PENDING UPDATE 8/29/2025 9:04 AM
  1. Get all songs in a playlist, then run get-playlist
  2. run parse playlist
@@ -8,12 +7,11 @@
  1. copy ttml lyrics from inspection from 🍏 music
  2. run convert-ttml-to-lrc
  ----
-=======
-3.10.1 
+
+3.10.1
  - Removed a set a minimun/max for timestamp duration.
  - Update the L factor (max) to 5 seconds
  - Add lyrics matches for incompleted matches: like (feat. xxx) could be shown in lyrics or song names. Now it would reconized it
->>>>>>> f08dfc16
 
 3.10.0 8/29/2025 8:48 AM
  Player.py updates
